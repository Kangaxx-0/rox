#![allow(dead_code)]

use crate::value::Value;

const TABLE_MAX_LOAD: f32 = 0.75;

#[derive(Hash, Eq, PartialEq, Debug, Clone)]
pub struct HashKeyString {
    value: String,
    hash: u64,
}

#[derive(PartialEq, Debug, Clone)]
pub struct Entry {
    key: HashKeyString,
    value: Value,
}

#[derive(PartialEq, Debug, Clone)]
pub struct HashTable {
    entries: Vec<Entry>,
    count: usize,
    capacity: usize,
}

impl HashTable {
    fn new() -> Self {
        Self {
            entries: Vec::new(),
            count: 0,
            capacity: 0,
        }
    }

    fn insert(&mut self, key: HashKeyString, value: Value) {
        let threshold = (self.capacity as f32 * TABLE_MAX_LOAD) as usize;
        if self.count + 1 > threshold {
            let capaicty = self.grow_capacity();
            self.resize(capaicty);
        }
        match self.find_entry(&key) {
            (Some(_), index) => {
                self.entries[index].value = value;
            }
            (None, index) => {
                let element = Entry { key, value };
                self.entries.insert(index, element);
                self.count += 1;
            }
        }
    }

    fn find_entry(&self, key: &HashKeyString) -> (Option<()>, usize) {
        let mut index = key.hash as usize % (self.capacity - 1);

        while index < self.capacity {
            if self.entries[index].value == Value::Nil {
                return (None, index);
            } else {
                let entry = &self.entries[index];

                if entry.key == *key {
                    return (Some(()), index);
                }
<<<<<<< HEAD

                index = (index + 1) % self.capacity;
            }
        }

        (None, index)
    }

    fn get(&self, key: &HashKeyString) -> Option<Value> {
        if self.count == 0 {
            return None;
=======

                index = (index + 1) % self.capacity;
            }
>>>>>>> d55a7e71
        }
        let (found, index) = self.find_entry(key);
        if found.is_some() {
            Some(self.entries[index].value.clone())
        } else {
            None
        }
    }

<<<<<<< HEAD
    fn remove(&mut self, key: &HashKeyString) -> Option<Value> {
        if self.count == 0 {
            return None;
        }
        let (found, index) = self.find_entry(key);
        if found.is_some() {
            let value = self.entries[index].value.clone();
            self.entries[index].value = Value::Nil;
            self.count -= 1;
            Some(value)
        } else {
            None
        }
=======
        (None, index)
>>>>>>> d55a7e71
    }

    fn grow_capacity(&self) -> usize {
        if self.capacity < 8 {
            8
        } else {
            self.capacity * 2
        }
    }

    fn resize(&mut self, capacity: usize) {
        let mut entries = Vec::with_capacity(capacity);
        for _ in 0..capacity {
            entries.push(Entry {
                key: HashKeyString {
                    value: String::new(),
                    hash: 0,
                },
                value: Value::Nil,
            });
        }
<<<<<<< HEAD

        for entry in self.entries.iter() {
            let mut index = entry.key.hash as usize % capacity;

=======

        for entry in self.entries.iter() {
            let mut index = entry.key.hash as usize % capacity;

>>>>>>> d55a7e71
            while index < capacity {
                if entries
                    .get(index)
                    .expect("this position should be initialized")
                    .value
                    != Value::Nil
                {
                    entries[index] = entry.clone();
                }
                index += 1;
            }
        }

        self.entries = entries;
        self.capacity = capacity;
    }

<<<<<<< HEAD
    fn is_empty(&self) -> bool {
        self.count == 0
    }

    fn len(&self) -> usize {
        self.count
    }

    fn capacity(&self) -> usize {
        self.capacity
    }

    fn remove_all(&mut self) {
        self.entries.clear();
        self.count = 0;
        self.capacity = 0;
    }

    fn print(&self) {
        for entry in self.entries.iter() {
            if entry.value != Value::Nil {
                println!("{:?}", entry);
            }
        }
    }

=======
>>>>>>> d55a7e71
    fn hash(key: &str) -> u64 {
        let mut hash = 0xcbf29ce484222325;

        for c in key.as_bytes() {
            hash ^= *c as u64;
            hash = hash.wrapping_mul(0x100000001b3);
        }
        hash
    }
}

#[cfg(test)]
mod tests {
    use super::*;

    #[test]
    fn test_hash_table() {
        let mut table = HashTable::new();
        let key = HashKeyString {
            value: "hello".to_string(),
            hash: HashTable::hash("hello"),
        };
        table.insert(key, Value::Number(1.0));
        assert_eq!(table.count, 1);
        assert_eq!(table.capacity, 8);
    }

    #[test]
    fn test_hash() {
        let hash = HashTable::hash("hello");
        assert_eq!(hash, 11831194018420276491);
    }

    #[test]
    fn test_hash_table_insert_duplicate() {
        let mut table = HashTable::new();
        let key = HashKeyString {
            value: "hello".to_string(),
            hash: HashTable::hash("hello"),
        };
        table.insert(key, Value::Number(1.0));
        assert_eq!(table.count, 1);
        assert_eq!(table.capacity, 8);

        let key = HashKeyString {
            value: "hello".to_string(),
            hash: HashTable::hash("hello"),
        };
        table.insert(key, Value::Number(2.0));
        assert_eq!(table.count, 1);
        assert_eq!(table.capacity, 8);
    }

    #[test]
    fn test_hash_table_insert_resize() {
        let mut table = HashTable::new();
        let key = HashKeyString {
            value: "hello".to_string(),
            hash: HashTable::hash("hello"),
        };
        table.insert(key, Value::Number(1.0));
        assert_eq!(table.count, 1);
        assert_eq!(table.capacity, 8);

        let key = HashKeyString {
            value: "hello2".to_string(),
            hash: HashTable::hash("hello2"),
        };
        table.insert(key, Value::Number(2.0));
        let key = HashKeyString {
            value: "hello3".to_string(),
            hash: HashTable::hash("hello3"),
        };
        table.insert(key, Value::Number(3.0));
        let key = HashKeyString {
            value: "hello4".to_string(),
            hash: HashTable::hash("hello4"),
        };
        table.insert(key, Value::Number(4.0));
        let key = HashKeyString {
            value: "hello5".to_string(),
            hash: HashTable::hash("hello5"),
        };
        table.insert(key, Value::Number(5.0));
        let key = HashKeyString {
            value: "hello6".to_string(),
            hash: HashTable::hash("hello6"),
        };
        table.insert(key, Value::Number(6.0));
        let key = HashKeyString {
            value: "hello7".to_string(),
            hash: HashTable::hash("hello7"),
        };
        table.insert(key, Value::Number(7.0));
        let key = HashKeyString {
            value: "hello8".to_string(),
            hash: HashTable::hash("hello8"),
        };
        table.insert(key, Value::Number(8.0));
        assert_eq!(table.count, 8);
        assert_eq!(table.capacity, 16);
<<<<<<< HEAD
    }

    fn test_hash_table_insert_hash_with_resize() {
        let mut table = HashTable::new();
        let key1 = HashKeyString {
            value: "hello".to_string(),
            hash: HashTable::hash("hello"),
        };
        table.insert(key1.clone(), Value::Number(1.0));
        assert_eq!(table.count, 1);
        assert_eq!(table.capacity, 8);

        let key2 = HashKeyString {
            value: "hello2".to_string(),
            hash: HashTable::hash("hello2"),
        };
        table.insert(key2, Value::Number(2.0));
        let key3 = HashKeyString {
            value: "hello3".to_string(),
            hash: HashTable::hash("hello3"),
        };
        table.insert(key3, Value::Number(3.0));
        let key4 = HashKeyString {
            value: "hello4".to_string(),
            hash: HashTable::hash("hello4"),
        };
        table.insert(key4, Value::Number(4.0));
        let key5 = HashKeyString {
            value: "hello5".to_string(),
            hash: HashTable::hash("hello5"),
        };
        table.insert(key5, Value::Number(5.0));
        let key6 = HashKeyString {
            value: "hello6".to_string(),
            hash: HashTable::hash("hello6"),
        };
        table.insert(key6, Value::Number(6.0));
        let key7 = HashKeyString {
            value: "hello7".to_string(),
            hash: HashTable::hash("hello7"),
        };
        table.insert(key7, Value::Number(7.0));
        let key = HashKeyString {
            value: "hello8".to_string(),
            hash: HashTable::hash("hello8"),
        };
        table.insert(key, Value::Number(8.0));
        assert_eq!(table.count, 8);
        assert_eq!(table.capacity, 16);
        assert_eq!(table.get(&key1), Some(Value::Number(1.0)));
    }

    #[test]
    fn test_hash_table_get() {
        let mut table = HashTable::new();
        let key = HashKeyString {
            value: "hello".to_string(),
            hash: HashTable::hash("hello"),
        };
        table.insert(key, Value::Number(1.0));
        assert_eq!(table.count, 1);
        assert_eq!(table.capacity, 8);

        let key = HashKeyString {
            value: "hello".to_string(),
            hash: HashTable::hash("hello"),
        };
        let value = table.get(&key);
        assert_eq!(value, Some(Value::Number(1.0)));
    }

    #[test]
    fn test_hash_table_get_not_found() {
        let mut table = HashTable::new();
        let key = HashKeyString {
            value: "hello".to_string(),
            hash: HashTable::hash("hello"),
        };
        table.insert(key, Value::Number(1.0));
        assert_eq!(table.count, 1);
        assert_eq!(table.capacity, 8);

        let key = HashKeyString {
            value: "hello2".to_string(),
            hash: HashTable::hash("hello2"),
        };
        let value = table.get(&key);
        assert_eq!(value, None);
    }

    #[test]
    fn test_hash_table_remove() {
        let mut table = HashTable::new();
        let key = HashKeyString {
            value: "hello".to_string(),
            hash: HashTable::hash("hello"),
        };
        table.insert(key, Value::Number(1.0));
        assert_eq!(table.count, 1);
        assert_eq!(table.capacity, 8);

        let key = HashKeyString {
            value: "hello".to_string(),
            hash: HashTable::hash("hello"),
        };
        let value = table.remove(&key);
        assert_eq!(value, Some(Value::Number(1.0)));
        assert_eq!(table.count, 0);
        assert_eq!(table.capacity, 8);
=======
>>>>>>> d55a7e71
    }
}<|MERGE_RESOLUTION|>--- conflicted
+++ resolved
@@ -62,8 +62,6 @@
                 if entry.key == *key {
                     return (Some(()), index);
                 }
-<<<<<<< HEAD
-
                 index = (index + 1) % self.capacity;
             }
         }
@@ -74,11 +72,6 @@
     fn get(&self, key: &HashKeyString) -> Option<Value> {
         if self.count == 0 {
             return None;
-=======
-
-                index = (index + 1) % self.capacity;
-            }
->>>>>>> d55a7e71
         }
         let (found, index) = self.find_entry(key);
         if found.is_some() {
@@ -88,7 +81,6 @@
         }
     }
 
-<<<<<<< HEAD
     fn remove(&mut self, key: &HashKeyString) -> Option<Value> {
         if self.count == 0 {
             return None;
@@ -102,9 +94,6 @@
         } else {
             None
         }
-=======
-        (None, index)
->>>>>>> d55a7e71
     }
 
     fn grow_capacity(&self) -> usize {
@@ -126,17 +115,10 @@
                 value: Value::Nil,
             });
         }
-<<<<<<< HEAD
 
         for entry in self.entries.iter() {
             let mut index = entry.key.hash as usize % capacity;
 
-=======
-
-        for entry in self.entries.iter() {
-            let mut index = entry.key.hash as usize % capacity;
-
->>>>>>> d55a7e71
             while index < capacity {
                 if entries
                     .get(index)
@@ -154,7 +136,6 @@
         self.capacity = capacity;
     }
 
-<<<<<<< HEAD
     fn is_empty(&self) -> bool {
         self.count == 0
     }
@@ -181,8 +162,6 @@
         }
     }
 
-=======
->>>>>>> d55a7e71
     fn hash(key: &str) -> u64 {
         let mut hash = 0xcbf29ce484222325;
 
@@ -284,7 +263,6 @@
         table.insert(key, Value::Number(8.0));
         assert_eq!(table.count, 8);
         assert_eq!(table.capacity, 16);
-<<<<<<< HEAD
     }
 
     fn test_hash_table_insert_hash_with_resize() {
@@ -394,7 +372,5 @@
         assert_eq!(value, Some(Value::Number(1.0)));
         assert_eq!(table.count, 0);
         assert_eq!(table.capacity, 8);
-=======
->>>>>>> d55a7e71
     }
 }